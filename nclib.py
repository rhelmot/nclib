"""
Netcat as a library
"""
import sys, select, os, socket, string, time

__all__ = ('NetcatError', 'Netcat')

class NetcatError(Exception):
    pass

class Netcat(object):
    """
    Example usage:

    Send a greeting to a UDP server listening at 192.168.3.6:8888 and log the
    response as hex:
    >>> nc = nclib.Netcat(('192.168.3.6', 8888), udp=True, verbose=True)
    >>> nc.echo_hex = True
    >>> nc.echo_sending = False
    >>> nc.send('Hello, world!')
    >>> nc.recv_all()

    Listen for a local TCP connection on port 1234, allow the user to interact
    with the client. Log the entire interaction to log.txt.
    >>> logfile = open('log.txt', 'wb')
    >>> nc = nclib.Netcat(listen=('localhost', 1234), log_send=logfile, log_recv=logfile)
    >>> nc.interact()
    """
    def __init__(self, server=None, sock=None, listen=None, udp=False, verbose=0, log_send=None, log_recv=None):
        """
        One of the following must be passed in order to initialize a Netcat object:

        sock:        a python socket object to wrap
        server:      a tuple (host, port) to connect to
        listen:      a tuple (host, port) to bind to for listening

        Additionally, the following options modify the behavior of the object:

        udp:         Set to True to use udp connections when using the server or listen methods
        verbose:     Set to True to log data sent/received. The echo_* properties on this object
                     can be tweaked to describe exactly what you want logged.
        log_send:    Pass a file-like object open for writing and all data sent over the socket
                     will be duplicated to the file.
        log_send:    Pass a file-like object open for writing and all data recieved from the will
                     be logged to it.
        """
        self.buf = ''
        if sock is None:
            self.sock = socket.socket(type=socket.SOCK_DGRAM if udp else socket.SOCK_STREAM)
            if server is not None:
                self.sock.connect(server)
                self.peer = server
                self.peer_implicit = True
            elif listen is not None:
                self.sock.setsockopt(socket.SOL_SOCKET, socket.SO_REUSEADDR, 1)
                self.sock.bind(listen)
                if not udp:
                    self.sock.listen(1)
                    conn, addr = self.sock.accept()
                    self.sock.close()
                    self.sock = conn
                    self.peer = addr
                    self.peer_implicit = True
                else:
                    self.buf, self.peer = self.sock.recvfrom(1024)
                    self.peer_implicit = False
                if verbose:
                    print 'Connection from %s accepted' % str(self.peer)
            else:
                raise ValueError('Not enough arguments, need at least a server or a socket or a listening address!')
        else:
            self.sock = sock
            self.peer_implicit = True

        self.verbose = verbose
        self.log_send = log_send
        self.log_recv = log_recv
        self.echo_headers = True
        self.echo_perline = True
        self.echo_sending = True
        self.echo_recving = True
        self.echo_hex = False
        
        self._timeout = None    # for settimeout
        self.timed_out = False  # set when an operation times out

    def _head_buf(self, index=None):
        if index is None:
            index = len(self.buf)
        ret = self.buf[:index]
        self.buf = self.buf[index:]
        return ret

    def close(self):
        """
        Close the socket.
        """
        return self.sock.close()

    def shutdown(self, how=socket.SHUT_RDWR):
        """
        Send a shutdown signal for both reading and writing, or whatever
        socket.SHUT_* constant you like.

        Shutdown differs from closing in that it explicitly changes the state of
        the socket resource to closed, whereas closing will only decrement the
        number of peers on this end of the socket, since sockets can be a resource
        shared by multiple peers on a single OS. When the number of peers reaches zero,
        the socket is closed, but not deallocated, so you still need to call close.
        (except that this is python and close is automatically called on the deletion
        of the socket)

        http://stackoverflow.com/questions/409783/socket-shutdown-vs-socket-close
        """
        return self.sock.shutdown(how)
    def shutdown_rd(self):
        """
        Send a shutdown signal for reading - you may no longer read from this socket
        """
        return self.shutdown(socket.SHUT_RD)
    def shutdown_wr(self):
        """
        Send a shutdown signal for reading - you may no longer write to this socket
        """
        return self.shutdown(socket.SHUT_WR)

    def fileno(self):
        """
        Return the file descriptor associated with this socket
        """
        return self.sock.fileno()

    def _log_something(self, data, prefix):
        if self.echo_perline:
            if self.echo_hex:
                self._print_hex_lines(data, prefix)
            else:
                self._print_lines(data, prefix)
        else:
            if self.echo_hex:
                sys.stdout.write(data.encode('hex'))
            else:
                sys.stdout.write(data)
            sys.stdout.flush()

    def _log_recv(self, data):
        if self.verbose and self.echo_recving:
            self._log_something(data, '<< ')
        if self.log_recv:
            self.log_recv.write(data)

    def _log_send(self, data):
        if self.verbose and self.echo_sending:
            self._log_something(data, '>> ')
        if self.log_send:
            self.log_send.write(data)

    @staticmethod
    def _print_lines(s, prefix):
        for line in s.split('\n'):
            print prefix + line

    @staticmethod
    def _print_hex_lines(s, prefix):
        for i in xrange(0, len(s), 16):
            sl = s[i:i+16]
            line = prefix + ' '.join('%02X' % ord(a) for a in sl)
            if i + 16 >= len(s):
                line += '   '*(16 - len(sl))

            line += '  |'
            for sc in sl:
                if sc == ' ' or (sc in string.printable and sc not in string.whitespace):
                    line += sc
                else:
                    line += '.'
            line += ' '*(16 - len(sl))
            line += '|'
            print line

    def settimeout(self, timeout):
        """
        Set the default timeout in seconds to use for subsequent socket operations
        """
        self._timeout = timeout
        self.sock.settimeout(timeout)
            
    def recv(self, n=4096, timeout='default'):
        """
        Receive at most n bytes (default 4096) from the socket
        """
        self.timed_out = False

        if timeout == 'default':
            timeout = self._timeout
            
        if self.verbose and self.echo_headers:
            if timeout:
                print '======== Receiving {0}B or until timeout ({1}) ========'.format(n, timeout)
            else:
                print '======== Receiving {0}B ========'.format(n)

        ret = ''
        if self.buf:
            ret = self.buf[:n]
            self.buf = self.buf[n:]
            self._log_recv(ret)
            return ret

        try:
            self.sock.settimeout(timeout)
            self.buf += self.sock.recv(n - len(self.buf))
            self.sock.settimeout(self._timeout)
            ret = self.buf
            self.buf = ''
        except socket.timeout:
            self.timed_out = True
        except socket.error:
            raise NetcatError('Socket error!')

        if not timeout and ret == '':
            raise NetcatError("Connection dropped!")

        self._log_recv(ret)
        return ret

    def recv_until(self, s, timeout='default'):
        """
        Recieve data from the socket until the given substring is observed.
        Data in the same datagram as the substring, following the substring,
        will not be returned and will be cached for future receives.
        """
        self.timed_out = False
        if timeout == 'default':
            timeout = self._timeout
        
        if self.verbose and self.echo_headers:
            if timeout:
                print '======== Receiving until {0} or timeout ({1}) ========'.format(repr(s), timeout)
            else:
                print '======== Receiving until {0} ========'.format(repr(s))

        start = time.time()
        try:
            while s not in self.buf:
                dt = time.time()-start
                if timeout and dt > timeout:
                    break

                if timeout:
                    self.sock.settimeout(timeout-dt)
                a = self.sock.recv(4096)
                if a == '':
                    raise NetcatError("Connection dropped!")
                
                self._log_recv(a)
                self.buf += a
        except socket.timeout:
            self.timed_out = True

        self.sock.settimeout(self._timeout)
        ret = self._head_buf(self.buf.index(s)+len(s) if not self.timed_out else None)
        self._log_recv(ret)
        return ret

    def recv_all(self, timeout='default'):
        """
        Return all data recieved until connection closes.
        """
        self.timed_out = False
        if timeout == 'default':
            timeout = self._timeout

        if self.verbose and self.echo_headers:
            if timeout:
                print '======== Receiving until close or timeout ({}) ========'.format(timeout)
            else:
                print '======== Receiving until close ========'

        start = time.time()
        try:
            while True:
                dt = time.time()-start
                if timeout and dt > timeout:
                    break

                if timeout:
                    self.sock.settimeout(timeout-dt)
                a = self.sock.recv(4096)
                if not a: break
                self.buf += a
                self._log_recv(a)

        except KeyboardInterrupt:
            if self.verbose and self.echo_headers:
                print '\n======== Connection interrupted! ========'
        except socket.timeout:
            self.timed_out = True
        except (socket.error, NetcatError):
            if self.verbose and self.echo_headers:
                print '\n======== Connection dropped! ========'

        self.sock.settimeout(self._timeout)
        ret = self.buf
        self.buf = ''
        return ret
<<<<<<< HEAD

    def recv_exactly(self, n):
        """
        Recieve exactly n bytes
        """
        if self.verbose and self.echo_headers:
            print '======== Receiving (exactly {0}) ========'.format(n)

        try:
            while len(self.buf) < n:
                a = self.sock.recv(n - len(self.buf))
                if len(a) == 0:
                    raise NetcatError("Connection closed before {0} bytes received!".format(n))
                self.buf += a
        except socket.error:
            raise NetcatError("Socket error!")

        out = self.buf[:n]
        self.buf = self.buf[n:]
        self._log_recv(out)
        return out

=======
        
>>>>>>> 8ad4faea
    def send(self, s):
        """
        Sends all the given data to the socket.
        """
        if self.verbose and self.echo_headers:
            print '======== Sending ({0}) ========'.format(len(s))

        self._log_send(s)

        while s:
            if self.peer_implicit:
                s = s[self.sock.send(s):]
            else:
                s = s[self.sock.sendto(s, 0, self.peer):]

    def interact(self, insock=sys.stdin, outsock=sys.stdout):
        """
        Connects the socket to the terminal for user interaction.
        Alternate input and output files may be specified.
        """
        if self.verbose and self.echo_headers:
            print '======== Beginning interactive session ========'

        save_verbose = self.verbose
        self.verbose = 0
        try:
            if self.buf:
                outsock.write(self.buf)
                outsock.flush()
                self._log_recv(self.buf)
                self.buf = ''
            dropped = False
            while not dropped:
                r, _, _ = select.select([self.sock, insock], [], [])
                for s in r:
                    if s == self.sock:
                        a = self.recv()
                        if a == '':
                            dropped = True
                        else:
                            outsock.write(a)
                            outsock.flush()
                    else:
                        b = os.read(insock.fileno(), 4096)
                        self.send(b)
            raise NetcatError
        except KeyboardInterrupt:
            if save_verbose and self.echo_headers:
                print '\n======== Connection interrupted! ========'
        except (socket.error, NetcatError):
            if save_verbose and self.echo_headers:
                print '\n======== Connection dropped! ========'
        finally:
            self.verbose = save_verbose

    read = recv
    get = recv
    write = send
    put = send
    
    read_until = recv_until
    readuntil = recv_until
    recvuntil = recv_until
    
    read_all = recv_all
    readall = recv_all
    recvall = recv_all
    
    interactive = interact
    ineraction = interact

# congrats, you've found the secret in-progress command-line python netcat! it barely works.
#def add_arg(arg, options, args):
#    if arg in ('v',):
#        options['verbose'] += 1
#    elif arg in ('l',):
#        options['listen'] = True
#    elif arg in ('k',):
#        options['listenmore'] = True
#    else:
#        raise NetcatError('Bad argument: %s' % arg)
#
#def usage(verbose=False):
#    print """Usage: %s [-vlk] hostname port""" % sys.argv[0]
#    if verbose:
#        print """More help coming soon :)"""
#
#def main(*args_list):
#    args = iter(args_list)
#    args.next()
#    hostname = None
#    port = None
#    options = {'verbose': False, 'listen': False, 'listenmore': False}
#    for arg in args:
#        if arg.startswith('--'):
#            add_arg(arg, options, args)
#        elif arg.startswith('-'):
#            for argchar in arg[1:]:
#                add_arg(argchar, options, args)
#        else:
#            if arg.isdigit():
#                if port is not None:
#                    if hostname is not None:
#                        usage()
#                        raise NetcatError('Already specified hostname and port: %s' % arg)
#                    hostname = port # on the off chance the host is totally numeric :P
#                port = int(arg)
#            else:
#                if hostname is not None:
#                    usage()
#                    raise NetcatError('Already specified hostname: %s' % arg)
#                hostname = arg
#    if port is None:
#        usage()
#        raise NetcatError('No port specified!')
#    if options['listen']:
#        hostname = '0.0.0.0' if hostname is None else hostname
#        while True:
#            Netcat(listen=(hostname, port), verbose=options['verbose']).interact()
#            if not options['listenmore']:
#                break
#    else:
#        if hostname is None:
#            usage()
#            raise NetcatError('No hostname specified!')
#        Netcat(server=(hostname, port), verbose=options['verbose']).interact()
#
#
#if __name__ == '__main__':
#    main(*sys.argv)<|MERGE_RESOLUTION|>--- conflicted
+++ resolved
@@ -304,7 +304,6 @@
         ret = self.buf
         self.buf = ''
         return ret
-<<<<<<< HEAD
 
     def recv_exactly(self, n):
         """
@@ -327,9 +326,6 @@
         self._log_recv(out)
         return out
 
-=======
-        
->>>>>>> 8ad4faea
     def send(self, s):
         """
         Sends all the given data to the socket.
@@ -400,6 +396,7 @@
     
     interactive = interact
     ineraction = interact
+
 
 # congrats, you've found the secret in-progress command-line python netcat! it barely works.
 #def add_arg(arg, options, args):
